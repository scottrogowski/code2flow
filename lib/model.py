import abc
import os
import random


TRUNK_COLOR = '#966F33'
LEAF_COLOR = '#6db33f'
EDGE_COLOR = "#cf142b"


def is_installed(executable_cmd):
    """
    Determine whether a command can be run or not

    :param list[str] individual_files:
    :rtype: str
    """
    for path in os.environ["PATH"].split(os.pathsep):
        path = path.strip('"')
        exe_file = os.path.join(path, executable_cmd)
        if os.path.isfile(exe_file) and os.access(exe_file, os.X_OK):
            return True
    return False


class BaseLanguage(abc.ABC):
    """
    Languages are individual implementations for different dynamic languages.
    This will eventually be the superclass of Python, Javascript, PHP, and Ruby.
    Every implementation must implement all of these methods.
    For more detail, see the individual implementations.
    (Note that the 'Tree' parameter / rtype is generic and will be a different
     type for different languages. In Python, it is an ast)
    """

    @property
    @abc.abstractmethod
    def RESERVED_KEYWORDS(self):
        """
        :rtype: list[str]
        """

    @staticmethod
    @abc.abstractmethod
    def get_tree(filename):
        """
        :param filename str:
        :rtype: Tree
        """

    @staticmethod
    @abc.abstractmethod
    def separate_namespaces(tree):
        """
        :param tree Tree:
        :returns: tuple of group, node, and body trees. These are processed
                  downstream into real Groups and Nodes.
        :rtype: (list[Tree], list[Tree], list[Tree])
        """

    @staticmethod
    @abc.abstractmethod
    def find_link_for_call(call, node_a, all_nodes):
        """
        :param call Call:
        :param node_a Node:
        :param all_nodes list[Node]:

        :returns: The node it links to and the call if >1 node matched.
        :rtype: (Node|None, Call|None)
        """

    @staticmethod
    @abc.abstractmethod
    def make_file_group(tree, filename):
        """
        :param tree Tree:
        :param filename Str:

        :rtype: (Group)
        """


class Variable():
    """
    Variables represent named tokens that are accessible to their scope.
    They may either point to a string or, once resolved, a Group/Node.
    Not all variables can be resolved
    """
    def __init__(self, token, points_to, line_number):
        self.token = token
        self.points_to = points_to
        self.line_number = line_number

    def __repr__(self):
        return f"<Variable token={self.token} points_to={self.points_to}"


class Call():
    """
    Calls represent function call expressions.
    They can be an attribute call like
        object.do_something()
    Or a "naked" call like
        do_something()

    """
    def __init__(self, token, line_number, owner_token=None):
        self.token = token
        self.owner_token = owner_token
        self.line_number = line_number

    def __repr__(self):
        return f"<Call owner_token={self.owner_token} token={self.token}>"

    def to_string(self):
        """
        Returns a representation of this call to be printed by the engine
        in logging.
        """
        if self.owner_token:
            return f"{self.owner_token}.{self.token}()"
        return f"{self.token}()"

    def is_attr(self):
        """
        Attribute calls are like `a.do_something()` rather than `do_something()`
        """
        return bool(self.owner_token)

    def matches_variable(self, variable):
        """
        Check whether this variable is what the call is acting on.
        For example, if we had 'obj' from
            obj = Obj()
        as a variable and a call of
            obj.do_something()
        Those would match and we would return the "do_something" node from obj.

        :param variable Variable:
        :rtype: Node
        """
        if self.is_attr():
            if self.owner_token == variable.token:
                # print('\a'); from icecream import ic; ic(self, variable)
                # print('\a'); import ipdb; ipdb.set_trace()
                for node in getattr(variable.points_to, 'nodes', []):
                    if self.token == node.token:
                        return node
                if variable.points_to == 'UNKNOWN_MODULE':
                    return 'UNKNOWN_MODULE' # TODO
            return None
        if self.token == variable.token and isinstance(variable.points_to, Node):
            return variable.points_to
        return None


class Node():
    def __init__(self, token, line_number, calls, variables, parent):
        self.token = token
        self.line_number = line_number
        self.calls = calls
        self.variables = variables
        self.parent = parent

        self.uid = "node_" + random.randbytes(4).hex()

        # Assume it is a leaf and a trunk. These are modified later
        self.is_leaf = True  # it calls nothing else
        self.is_trunk = True  # nothing calls it

    def __repr__(self):
        return f"<Node token={self.token} parent={self.parent}>"

    def name(self):
        """
        Names exist largely for unit tests
        """
        return f"{self.parent.filename()}::{self.token_with_ownership()}"
<<<<<<< HEAD
=======

    def root_parent(self):
        parent = self.parent
        while parent.parent:
            parent = parent.parent
        return parent

    def is_method(self):
        return self.parent and self.parent.group_type == 'CLASS'
>>>>>>> fc7d4487

    def token_with_ownership(self):
        """
        Token which includes what group this is a part of
        """
        if self.is_method():
            return self.parent.token + '.' + self.token
        return self.token

    def label(self):
        """
        Labels are what you see on the graph
        """
        return f"{self.line_number}: {self.token}()"

    def remove_from_parent(self):
        """
        Remove this node from it's parent. This effectively deletes the node.
        """
        self.parent.nodes = [n for n in self.parent.nodes if n != self]

    def get_variables(self, line_number):
        """
        Get variables in-scope on the line number.
        This includes all local variables as-well-as outer-scope variables
        """
        ret = []
        ret += list([v for v in self.variables if v.line_number <= line_number])
        ret.sort(key=lambda v: v.line_number, reverse=True)

        parent = self.parent
        while parent:
            ret += parent.get_variables()
            parent = parent.parent
        return ret

    def resolve_variables(self, file_groups):
        """
        For all variables, attempt to resolve the Node/Group type.
        There is a good chance this will be unsuccessful.
        points to.

        :param list[Group] file_groups:
        :rtype: None
        """
        for variable in self.variables:
            if isinstance(variable.points_to, str):
                for file_group in file_groups:
                    if file_group.token == variable.points_to:
                        variable.points_to = file_group
                        break
                else:
                    variable.points_to = "UNKNOWN_MODULE"  # Indicates we must skip
            elif isinstance(variable.points_to, Call):
                if variable.points_to.is_attr():
                    # Only process Class(); Not a.Class()
                    continue
                for file_group in file_groups:
                    for group in file_group.all_groups():
                        if group.token == variable.points_to.token:
                            variable.points_to = group

    def to_dot(self):
        """
        Output for graphviz (.dot) files
        """
        attributes = {
            'label': self.label(),
            'name': self.name(),
            'shape': "rect",
            'style': 'rounded,filled',
        }
        if self.is_trunk:
            attributes['fillcolor'] = TRUNK_COLOR
        elif self.is_leaf:
            attributes['fillcolor'] = LEAF_COLOR

        ret = self.uid + ' ['
        for k, v in attributes.items():
            ret += f'{k}="{v}" '
        ret += ']'
        return ret

    def to_dict(self):
        """
        Output for json files (json graph specification)
        """
        return {
            'uid': self.uid,
            'label': self.label(),
            'name': self.name(),
        }


def _wrap_as_variables(sequence):
    """
    Given a list of either Nodes or Groups, wrap them in variables
    :param list[Group|Node] sequence:
    :rtype: list[Variable]
    """
    return [Variable(el.token, el, el.line_number) for el in sequence]


class Edge():
    def __init__(self, node0, node1):
        self.node0 = node0
        self.node1 = node1

        # When we draw the edge, we know the calling function is definitely not a leaf...
        # and the called function is definitely not a trunk
        node0.is_leaf = False
        node1.is_trunk = False

    def __repr__(self):
        return f"<Edge {self.node0} -> {self.node1}"

    def to_dot(self):
        '''
        Returns string format for embedding in a dotfile. Example output:
        node_uid_a -> node_uid_b [color='#aaa' penwidth='2']
        '''
        ret = self.node0.uid + ' -> ' + self.node1.uid
        ret += f' [color="{EDGE_COLOR}" penwidth="2"]'
        return ret

    def to_dict(self):
        return {
            'source': self.node0.uid,
            'target': self.node1.uid,
            'directed': True,
        }


class Group():
    """
    Groups represent namespaces (classes and modules/files)
    """
    def __init__(self, token, line_number, group_type, parent=None):
        self.token = token
        self.line_number = line_number
        self.nodes = []
        self.root_node = None
        self.subgroups = []
        self.parent = parent
        self.group_type = group_type
        assert group_type in ('MODULE', 'SCRIPT', 'CLASS')

        self.uid = "cluster_" + random.randbytes(4).hex()  # group doesn't work by syntax rules

    def __repr__(self):
        return f"<Group token={self.token} type={self.group_type}>"

    def label(self):
        """
        Labels are what you see on the graph
        """
        return f"{self.group_type}: {self.token}"

    def filename(self):
        """
        The ultimate filename of this group.
        """
        if self.group_type in ('MODULE', 'SCRIPT'):
            return self.token
        return self.parent.filename()

    def add_subgroup(self, sg):
        """
        Subgroups are found after initialization. This is how they are added.
        :param sg Group:
        """
        self.subgroups.append(sg)

    def add_node(self, node, is_root=False):
        """
        Nodes are found after initialization. This is how they are added.
        :param node Node:
        :param is_root bool:
        """
        self.nodes.append(node)
        if is_root:
            self.root_node = node

    def all_nodes(self):
        """
        List of nodes that are part of this group + all subgroups
        :rtype: list[Node]
        """
        ret = list(self.nodes)
        for subgroup in self.subgroups:
            ret += subgroup.all_nodes()
        return ret

    def all_groups(self):
        """
        List of groups that are part of this group + all subgroups
        :rtype: list[Group]
        """
        ret = [self]
        for subgroup in self.subgroups:
            ret += subgroup.all_groups()
        return ret

    def get_variables(self):
        """
        Get in-scope variables from this group.
        This assumes every variable will be in-scope in nested functions

        :rtype: list[Variable]
        """
        if self.root_node:
            variables = (self.root_node.variables
                         + _wrap_as_variables(self.subgroups)
                         + _wrap_as_variables(n for n in self.nodes if n != self.root_node))
            return sorted(variables, key=lambda v: v.line_number, reverse=True)
        else:
            return []

    def remove_from_parent(self):
        """
        Remove this group from it's parent. This is effectively a deletion
        """
        if self.parent:
            self.parent.subgroups = [g for g in self.parent.subgroups if g != self]

    def to_dot(self):
        """
        Returns string format for embedding in a dotfile. Example output:
        subgraph group_uid_a {
            node_uid_b node_uid_c;
            label='class_name';
            ...
            subgraph group_uid_z {
                ...
            }
            ...
        }
        """

        ret = 'subgraph ' + self.uid + ' {\n'
        if self.nodes:
            ret += '    '
            ret += ' '.join(node.uid for node in self.nodes)
            ret += ';\n'
        attributes = {
            'label': self.label(),
            'name': self.token,
            'style': 'filled',
        }
        for k, v in attributes.items():
            ret += f'    {k}="{v}";\n'
        ret += '    graph[style=dotted];\n'
        for subgroup in self.subgroups:
            ret += '    ' + ('\n'.join('    ' + ln for ln in
                                       subgroup.to_dot().split('\n'))).strip() + '\n'
        ret += '};\n'
        return ret<|MERGE_RESOLUTION|>--- conflicted
+++ resolved
@@ -177,8 +177,6 @@
         Names exist largely for unit tests
         """
         return f"{self.parent.filename()}::{self.token_with_ownership()}"
-<<<<<<< HEAD
-=======
 
     def root_parent(self):
         parent = self.parent
@@ -188,7 +186,6 @@
 
     def is_method(self):
         return self.parent and self.parent.group_type == 'CLASS'
->>>>>>> fc7d4487
 
     def token_with_ownership(self):
         """
