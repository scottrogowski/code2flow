import collections
import json
import logging
import os
import subprocess
import time

from .python import Python
from .javascript import Javascript
<<<<<<< HEAD
from .ruby import Ruby
=======
# from .ruby import Ruby
# from .php import PHP
>>>>>>> 2f9c0cb7
from .model import (TRUNK_COLOR, LEAF_COLOR, EDGE_COLOR, NODE_COLOR, GROUP_TYPE,
                    Edge, Group, Node, Variable, is_installed, flatten)

VERSION = '2.2.0'

VALID_EXTENSIONS = {'png', 'svg', 'dot', 'gv', 'json'}

DESCRIPTION = "Generate flow charts from your source code. " \
              "See the README at https://github.com/scottrogowski/code2flow."


LEGEND = """subgraph legend{
    rank = min;
    label = "legend";
    Legend [shape=none, margin=0, label = <
        <table cellspacing="0" cellpadding="0" border="1"><tr><td>Code2flow Legend</td></tr><tr><td>
        <table cellspacing="0">
        <tr><td>Regular function</td><td width="50px" bgcolor='%s'></td></tr>
        <tr><td>Trunk function (nothing calls this)</td><td bgcolor='%s'></td></tr>
        <tr><td>Leaf function (this calls nothing else)</td><td bgcolor='%s'></td></tr>
        <tr><td>Function call</td><td><font color='%s'>&#8594;</font></td></tr>
        </table></td></tr></table>
        >];
}""" % (NODE_COLOR, TRUNK_COLOR, LEAF_COLOR, EDGE_COLOR)


LANGUAGES = {
    'py': Python,
    'js': Javascript,
    'mjs': Javascript,
<<<<<<< HEAD
    'rb': Ruby,
=======
    # 'rb': Ruby,
>>>>>>> 2f9c0cb7
    # 'php': PHP,
}


class LanguageParams():
    """
    Shallow structure to make storing language-specific parameters cleaner
    """
    def __init__(self, source_type='script', ruby_version='27'):
        self.source_type = source_type
        self.ruby_version = ruby_version


def generate_json(nodes, edges):
    '''
    Generate a json string from nodes and edges
    See https://github.com/jsongraph/json-graph-specification

    :param nodes list[Node]: functions
    :param edges list[Edge]: function calls
    :rtype: str
    '''
    nodes = [n.to_dict() for n in nodes]
    nodes = {n['uid']: n for n in nodes}
    edges = [e.to_dict() for e in edges]

    return json.dumps({"graph": {
        "directed": True,
        "nodes": nodes,
        "edges": edges,
    }})


def write_file(outfile, nodes, edges, groups, hide_legend=False,
               no_grouping=False, as_json=False):
    '''
    Write a dot file that can be read by graphviz

    :param outfile File:
    :param nodes list[Node]: functions
    :param edges list[Edge]: function calls
    :param groups list[Group]: classes and files
    :param hide_legend bool:
    :rtype: None
    '''

    if as_json:
        content = generate_json(nodes, edges)
        outfile.write(content)
        return

    splines = "polyline" if len(edges) >= 500 else "ortho"

    content = "digraph G {\n"
    content += "concentrate=true;\n"
    content += f'splines="{splines}";\n'
    content += 'rankdir="LR";\n'
    if not hide_legend:
        content += LEGEND
    for node in nodes:
        content += node.to_dot() + ';\n'
    for edge in edges:
        content += edge.to_dot() + ';\n'
    if not no_grouping:
        for group in groups:
            content += group.to_dot()
    content += '}\n'
    outfile.write(content)


def determine_language(individual_files):
    """
    Given a list of filepaths, determine the language from the first
    valid extension

    :param list[str] individual_files:
    :rtype: str
    """
    for source, _ in individual_files:
        suffix = source.rsplit('.', 1)[-1]
        if suffix in LANGUAGES:
            logging.info("Implicitly detected language as %r.", suffix)
            return suffix
    raise AssertionError(f"Language could not be detected from input {individual_files}. ",
                         "Try explicitly passing the language flag.")


def get_sources_and_language(raw_source_paths, language):
    """
    Given a list of files and directories, return just files.
    If we are not passed a language, determine it.
    Filter out files that are not of that language

    :param list[str] raw_source_paths: file or directory paths
    :param str|None language: Input language
    :rtype: (list, str)
    """

    individual_files = []
    for source in sorted(raw_source_paths):
        if os.path.isfile(source):
            individual_files.append((source, True))
            continue
        for root, _, files in os.walk(source):
            for f in files:
                individual_files.append((os.path.join(root, f), False))

    if not individual_files:
        raise AssertionError("No source files found from %r" % raw_source_paths)
    logging.info("Found %d files from sources argument.", len(individual_files))

    if not language:
        language = determine_language(individual_files)

    sources = set()
    for source, explicity_added in individual_files:
        if explicity_added or source.endswith('.' + language):
            sources.add(source)
        else:
            logging.info("Skipping %r which is not a %s file. "
                         "If this is incorrect, include it explicitly.",
                         source, language)

    if not sources:
        raise AssertionError("Could not find any source files given {raw_source_paths} "
                             "and language {language}.")

    sources = sorted(list(sources))
    logging.info("Processing %d source file(s)." % (len(sources)))
    for source in sources:
        logging.info("  " + source)

    return sources, language


def make_file_group(tree, filename, extension):
    """
    Given an AST for the entire file, generate a file group complete with
    subgroups, nodes, etc.

    :param tree ast:
    :param filename str:
    :param extension str:

    :rtype: Group
    """
    language = LANGUAGES[extension]

    subgroup_trees, node_trees, body_trees = language.separate_namespaces(tree)
    group_type = GROUP_TYPE.MODULE
    token = os.path.split(filename)[-1].rsplit('.' + extension, 1)[0]
    line_number = 0

    file_group = Group(token, group_type, 'File', line_number, parent=None)

    for node_tree in node_trees:
        for new_node in language.make_nodes(node_tree, parent=file_group):
            file_group.add_node(new_node)

    file_group.add_node(language.make_root_node(body_trees, parent=file_group), is_root=True)

    for subgroup_tree in subgroup_trees:
        file_group.add_subgroup(language.make_class_group(subgroup_tree, parent=file_group))
    return file_group


def _find_link_for_call(call, node_a, all_nodes):
    """
    Given a call that happened on a node (node_a), return the node
    that the call links to and the call itself if >1 node matched.

    :param call Call:
    :param node_a Node:
    :param all_nodes list[Node]:

    :returns: The node it links to and the call if >1 node matched.
    :rtype: (Node|None, Call|None)
    """

    all_vars = node_a.get_variables(call.line_number)

    for var in all_vars:
        var_match = call.matches_variable(var)
        if var_match:
            # Known modules (e.g. in the same directory) we want to check through possible_nodes
            if var_match == 'KNOWN_MODULE':
                continue

            # Unknown modules (e.g. third party) we don't want to match)
            if var_match == 'UNKNOWN_MODULE':
                return None, None
            assert isinstance(var_match, Node)
            return var_match, None

    possible_nodes = []
    if call.is_attr():
        for node in all_nodes:
            # checking node.parent != node_a.root_parent() prevents self linkage in cases like
            # function a() {b = Obj(); b.a()}
            if call.token == node.token and node.parent != node_a.root_parent():
                possible_nodes.append(node)
    else:
        for node in all_nodes:
            if call.token == node.token and node.parent.group_type == GROUP_TYPE.MODULE:
                possible_nodes.append(node)
            elif call.token == node.parent.token and node.is_constructor:
                possible_nodes.append(node)

    if len(possible_nodes) == 1:
        return possible_nodes[0], None
    if len(possible_nodes) > 1:
        return None, call
    return None, None


def _find_links(node_a, all_nodes):
    """
    Iterate through the calls on node_a to find everything the node links to.
    This will return a list of tuples of nodes and calls that were ambiguous.

    :param Node node_a:
    :param list[Node] all_nodes:
    :param BaseLanguage language:
    """
    links = []
    for call in node_a.calls:
        lfc = _find_link_for_call(call, node_a, all_nodes)
        assert not isinstance(lfc, Group)
        links.append(lfc)
    return list(filter(None, links))


def map_it(sources, extension, no_trimming, exclude_namespaces, exclude_functions,
<<<<<<< HEAD
           lang_params):
    '''
    Given a language implementation and a list of filenames, do these things:
    1. Read source ASTs & find all groups (classes/modules) and nodes (functions)
       (a lot happens here)
    2. Trim namespaces / functions that we don't want
    3. Consolidate groups / nodes given all we know so far
    4. Attempt to resolve the variables (point them to a node or group)
    5. Find all calls between all nodes
    6. Loudly complain about duplicate edges that were skipped
    7. Trim nodes that didn't connect to anything
=======
           skip_parse_errors, lang_params):
    '''
    Given a language implementation and a list of filenames, do these things:
    1. Read/parse source ASTs
    2. Find all groups (classes/modules) and nodes (functions) (a lot happens here)
    3. Trim namespaces / functions that we don't want
    4. Consolidate groups / nodes given all we know so far
    5. Attempt to resolve the variables (point them to a node or group)
    6. Find all calls between all nodes
    7. Loudly complain about duplicate edges that were skipped
    8. Trim nodes that didn't connect to anything
>>>>>>> 2f9c0cb7

    :param list[str] sources:
    :param str extension:
    :param bool no_trimming:
    :param list exclude_namespaces:
    :param list exclude_functions:
<<<<<<< HEAD
=======
    :param bool skip_parse_errors:
>>>>>>> 2f9c0cb7
    :param LanguageParams lang_params:

    :rtype: (list[Group], list[Node], list[Edge])
    '''

    language = LANGUAGES[extension]

    # 0. Assert dependencies
    language.assert_dependencies()

    # 1. Read/parse source ASTs
    file_ast_trees = []
    for source in sources:
<<<<<<< HEAD
        mod_tree = language.get_tree(source, lang_params)
        file_group = make_file_group(mod_tree, source, extension)
=======
        try:
            file_ast_trees.append((source, language.get_tree(source, lang_params)))
        except Exception as ex:
            if skip_parse_errors:
                logging.warning("Could not parse %r. (%r) Skipping...", source, ex)
            else:
                raise ex

    # 2. Find all groups (classes/modules) and nodes (functions) (a lot happens here)
    file_groups = []
    for source, file_ast_tree in file_ast_trees:
        file_group = make_file_group(file_ast_tree, source, extension)
>>>>>>> 2f9c0cb7
        file_groups.append(file_group)

    # 3. Trim namespaces / functions that we don't want
    if exclude_namespaces:
        file_groups = _exclude_namespaces(file_groups, exclude_namespaces)
    if exclude_functions:
        file_groups = _exclude_functions(file_groups, exclude_functions)

<<<<<<< HEAD
    # 3. Consolidate structure for inheritance
    all_subgroups = flatten(g.subgroups for g in file_groups)
=======
    # 4. Consolidate structure for inheritance
    all_subgroups = flatten(g.all_groups() for g in file_groups)
>>>>>>> 2f9c0cb7

    nodes_by_subgroup_token = collections.defaultdict(list)
    for subgroup in all_subgroups:
        if subgroup.token in nodes_by_subgroup_token:
            logging.warning("Duplicate group name %r. Naming collision possible.",
                            subgroup.token)
        nodes_by_subgroup_token[subgroup.token] += subgroup.nodes

    for group in file_groups:
        for subgroup in group.all_groups():
            subgroup.inherits = [nodes_by_subgroup_token.get(g) for g in subgroup.inherits]
            subgroup.inherits = list(filter(None, subgroup.inherits))
            for inherit_nodes in subgroup.inherits:
                for node in subgroup.nodes:
                    node.variables += [Variable(n.token, n, n.line_number) for n in inherit_nodes]

<<<<<<< HEAD
    # 4. Attempt to resolve the variables (point them to a node or group)
=======
    # 5. Attempt to resolve the variables (point them to a node or group)
>>>>>>> 2f9c0cb7
    all_nodes = []
    for group in file_groups:
        all_nodes += group.all_nodes()
    for node in all_nodes:
        node.resolve_variables(file_groups)

    # Not a step. Just log what we know so far
<<<<<<< HEAD
    logging.info("Found groups %r." % sorted(g.label() for g in list(file_groups) + all_subgroups))
=======
    logging.info("Found groups %r." % [g.label() for g in all_subgroups])
>>>>>>> 2f9c0cb7
    logging.info("Found nodes %r." % sorted(n.token_with_ownership() for n in all_nodes))
    logging.info("Found calls %r." % sorted(list(set(c.to_string() for c in flatten(n.calls for n in all_nodes)))))
    logging.info("Found variables %r." % sorted(list(set(v.to_string() for v in flatten(n.variables for n in all_nodes)))))

<<<<<<< HEAD
    # 5. Find all calls between all nodes
=======
    # 6. Find all calls between all nodes
>>>>>>> 2f9c0cb7
    bad_calls = []
    edges = []
    for node_a in list(all_nodes):
        links = _find_links(node_a, all_nodes)
        for node_b, bad_call in links:
            if bad_call:
                bad_calls.append(bad_call)
            if not node_b:
                continue
            edges.append(Edge(node_a, node_b))

<<<<<<< HEAD
    # 6. Loudly complain about duplicate edges that were skipped
=======
    # 7. Loudly complain about duplicate edges that were skipped
>>>>>>> 2f9c0cb7
    bad_calls_strings = set()
    for bad_call in bad_calls:
        bad_calls_strings.add(bad_call.to_string())
    bad_calls_strings = list(sorted(list(bad_calls_strings)))
    if bad_calls_strings:
        logging.info("Skipped processing these calls because the algorithm "
                     "linked them to multiple function definitions: %r." % bad_calls_strings)

    if no_trimming:
        return file_groups, all_nodes, edges

<<<<<<< HEAD
    # 7. Trim nodes that didn't connect to anything
=======
    # 8. Trim nodes that didn't connect to anything
>>>>>>> 2f9c0cb7
    nodes_with_edges = set()
    for edge in edges:
        nodes_with_edges.add(edge.node0)
        nodes_with_edges.add(edge.node1)

    for node in all_nodes:
        if node not in nodes_with_edges:
            node.remove_from_parent()

    for file_group in file_groups:
        for group in file_group.all_groups():
            if not group.all_nodes():
                group.remove_from_parent()

    file_groups = [g for g in file_groups if g.all_nodes()]
    all_nodes = list(nodes_with_edges)

    return file_groups, all_nodes, edges


def _exclude_namespaces(file_groups, exclude_namespaces):
    """
    Exclude namespaces (classes/modules) which match any of the exclude_namespaces

    :param list[Group] file_groups:
    :param list exclude_namespaces:
    :rtype: list[Group]
    """
    for namespace in exclude_namespaces:
        found = False
        for group in list(file_groups):
            if group.token == namespace:
                file_groups.remove(group)
                found = True
            for subgroup in group.all_groups():
                if subgroup.token == namespace:
                    subgroup.remove_from_parent()
                    found = True
        if not found:
            logging.warning(f"Could not exclude namespace '{namespace}' "
                            "because it was not found.")
    return file_groups


def _exclude_functions(file_groups, exclude_functions):
    """
    Exclude nodes (functions) which match any of the exclude_functions

    :param list[Group] file_groups:
    :param list exclude_functions:
    :rtype: list[Group]
    """
    for function_name in exclude_functions:
        found = False
        for group in list(file_groups):
            for node in group.all_nodes():
                if node.token == function_name:
                    node.remove_from_parent()
                    found = True
        if not found:
            logging.warning(f"Could not exclude function '{function_name}' "
                            "because it was not found.")
    return file_groups


def _generate_graphviz(output_file, extension, final_img_filename):
    """
    Write the graphviz file
    :param str output_file:
    :param str extension:
    :param str final_img_filename:
    """
    start_time = time.time()
    logging.info("Running graphviz to make the image...")
    command = ["dot", "-T" + extension, output_file]
    with open(final_img_filename, 'w') as f:
        subprocess.run(command, stdout=f, check=True)
    logging.info("Graphviz finished in %.2f seconds." % (time.time() - start_time))


def _generate_final_img(output_file, extension, final_img_filename, num_edges):
    """
    Write the graphviz file
    :param str output_file:
    :param str extension:
    :param str final_img_filename:
    :param int num_edges:
    """
    _generate_graphviz(output_file, extension, final_img_filename)
    logging.info("Completed your flowchart! To see it, open %r.",
                 final_img_filename)


def code2flow(raw_source_paths, output_file, language=None, hide_legend=True,
              exclude_namespaces=None, exclude_functions=None,
<<<<<<< HEAD
              no_grouping=False, no_trimming=False, lang_params=None, level=logging.INFO):
=======
              no_grouping=False, no_trimming=False, skip_parse_errors=False,
              lang_params=None, level=logging.INFO):
>>>>>>> 2f9c0cb7
    """
    Top-level function. Generate a diagram based on source code.
    Can generate either a dotfile or an image.

    :param list[str] raw_source_paths: file or directory paths
    :param str|file output_file: path to the output file. SVG/PNG will generate an image.
    :param str language: input language extension
    :param bool hide_legend: Omit the legend from the output
    :param list exclude_namespaces: List of namespaces to exclude
    :param list exclude_functions: List of functions to exclude
    :param bool no_grouping: Don't group functions into namespaces in the final output
    :param bool no_trimming: Don't trim orphaned functions / namespaces
<<<<<<< HEAD
=======
    :param bool skip_parse_errors: If a language parser fails to parse a file, skip it
>>>>>>> 2f9c0cb7
    :param lang_params LanguageParams: Object to store lang-specific params
    :param int level: logging level
    :rtype: None
    """

    start_time = time.time()

    if not isinstance(raw_source_paths, list):
        raw_source_paths = [raw_source_paths]
    exclude_namespaces = exclude_namespaces or []
    assert isinstance(exclude_namespaces, list)
    exclude_functions = exclude_functions or []
    assert isinstance(exclude_functions, list)
    lang_params = lang_params or LanguageParams()

    logging.basicConfig(format="Code2Flow: %(message)s", level=level)

    sources, language = get_sources_and_language(raw_source_paths, language)

    output_ext = None
    if isinstance(output_file, str):
        output_ext = output_file.rsplit('.', 1)[1] or ''
        if output_ext not in VALID_EXTENSIONS:
            raise AssertionError("Output filename must end in one of: %r." % VALID_EXTENSIONS)

    final_img_filename = None
    if output_ext and output_ext in ('png', 'svg'):
        if not is_installed('dot') and not is_installed('dot.exe'):
            raise AssertionError(
                "Can't generate a flowchart image because neither `dot` nor "
                "`dot.exe` was found. Either install graphviz (see the README) "
                "or set your --output argument to a 'dot' filename like out.dot "
                "or out.gv.")
        final_img_filename = output_file
        output_file, extension = output_file.rsplit('.', 1)
        output_file += '.gv'

    file_groups, all_nodes, edges = map_it(sources, language, no_trimming,
                                           exclude_namespaces, exclude_functions,
<<<<<<< HEAD
                                           lang_params)
=======
                                           skip_parse_errors, lang_params)
>>>>>>> 2f9c0cb7

    logging.info("Generating output file...")

    if isinstance(output_file, str):
        with open(output_file, 'w') as fh:
            as_json = output_ext == 'json'
            write_file(fh, nodes=all_nodes, edges=edges,
                       groups=file_groups, hide_legend=hide_legend,
                       no_grouping=no_grouping, as_json=as_json)
    else:
        write_file(output_file, nodes=all_nodes, edges=edges,
                   groups=file_groups, hide_legend=hide_legend,
                   no_grouping=no_grouping)

    logging.info("Wrote output file %r with %d nodes and %d edges.",
                 output_file, len(all_nodes), len(edges))
    if not output_ext == 'json':
        logging.info("For better machine readability, you can also try outputting in a json format.")
    logging.info("Code2flow finished processing in %.2f seconds." % (time.time() - start_time))

    # translate to an image if that was requested
    if final_img_filename:
        _generate_final_img(output_file, extension, final_img_filename, len(edges))<|MERGE_RESOLUTION|>--- conflicted
+++ resolved
@@ -7,12 +7,8 @@
 
 from .python import Python
 from .javascript import Javascript
-<<<<<<< HEAD
 from .ruby import Ruby
-=======
-# from .ruby import Ruby
 # from .php import PHP
->>>>>>> 2f9c0cb7
 from .model import (TRUNK_COLOR, LEAF_COLOR, EDGE_COLOR, NODE_COLOR, GROUP_TYPE,
                     Edge, Group, Node, Variable, is_installed, flatten)
 
@@ -43,11 +39,7 @@
     'py': Python,
     'js': Javascript,
     'mjs': Javascript,
-<<<<<<< HEAD
     'rb': Ruby,
-=======
-    # 'rb': Ruby,
->>>>>>> 2f9c0cb7
     # 'php': PHP,
 }
 
@@ -281,19 +273,6 @@
 
 
 def map_it(sources, extension, no_trimming, exclude_namespaces, exclude_functions,
-<<<<<<< HEAD
-           lang_params):
-    '''
-    Given a language implementation and a list of filenames, do these things:
-    1. Read source ASTs & find all groups (classes/modules) and nodes (functions)
-       (a lot happens here)
-    2. Trim namespaces / functions that we don't want
-    3. Consolidate groups / nodes given all we know so far
-    4. Attempt to resolve the variables (point them to a node or group)
-    5. Find all calls between all nodes
-    6. Loudly complain about duplicate edges that were skipped
-    7. Trim nodes that didn't connect to anything
-=======
            skip_parse_errors, lang_params):
     '''
     Given a language implementation and a list of filenames, do these things:
@@ -305,17 +284,13 @@
     6. Find all calls between all nodes
     7. Loudly complain about duplicate edges that were skipped
     8. Trim nodes that didn't connect to anything
->>>>>>> 2f9c0cb7
 
     :param list[str] sources:
     :param str extension:
     :param bool no_trimming:
     :param list exclude_namespaces:
     :param list exclude_functions:
-<<<<<<< HEAD
-=======
     :param bool skip_parse_errors:
->>>>>>> 2f9c0cb7
     :param LanguageParams lang_params:
 
     :rtype: (list[Group], list[Node], list[Edge])
@@ -329,10 +304,6 @@
     # 1. Read/parse source ASTs
     file_ast_trees = []
     for source in sources:
-<<<<<<< HEAD
-        mod_tree = language.get_tree(source, lang_params)
-        file_group = make_file_group(mod_tree, source, extension)
-=======
         try:
             file_ast_trees.append((source, language.get_tree(source, lang_params)))
         except Exception as ex:
@@ -345,7 +316,6 @@
     file_groups = []
     for source, file_ast_tree in file_ast_trees:
         file_group = make_file_group(file_ast_tree, source, extension)
->>>>>>> 2f9c0cb7
         file_groups.append(file_group)
 
     # 3. Trim namespaces / functions that we don't want
@@ -354,13 +324,8 @@
     if exclude_functions:
         file_groups = _exclude_functions(file_groups, exclude_functions)
 
-<<<<<<< HEAD
-    # 3. Consolidate structure for inheritance
-    all_subgroups = flatten(g.subgroups for g in file_groups)
-=======
     # 4. Consolidate structure for inheritance
     all_subgroups = flatten(g.all_groups() for g in file_groups)
->>>>>>> 2f9c0cb7
 
     nodes_by_subgroup_token = collections.defaultdict(list)
     for subgroup in all_subgroups:
@@ -377,11 +342,7 @@
                 for node in subgroup.nodes:
                     node.variables += [Variable(n.token, n, n.line_number) for n in inherit_nodes]
 
-<<<<<<< HEAD
-    # 4. Attempt to resolve the variables (point them to a node or group)
-=======
     # 5. Attempt to resolve the variables (point them to a node or group)
->>>>>>> 2f9c0cb7
     all_nodes = []
     for group in file_groups:
         all_nodes += group.all_nodes()
@@ -389,20 +350,12 @@
         node.resolve_variables(file_groups)
 
     # Not a step. Just log what we know so far
-<<<<<<< HEAD
-    logging.info("Found groups %r." % sorted(g.label() for g in list(file_groups) + all_subgroups))
-=======
     logging.info("Found groups %r." % [g.label() for g in all_subgroups])
->>>>>>> 2f9c0cb7
     logging.info("Found nodes %r." % sorted(n.token_with_ownership() for n in all_nodes))
     logging.info("Found calls %r." % sorted(list(set(c.to_string() for c in flatten(n.calls for n in all_nodes)))))
     logging.info("Found variables %r." % sorted(list(set(v.to_string() for v in flatten(n.variables for n in all_nodes)))))
 
-<<<<<<< HEAD
-    # 5. Find all calls between all nodes
-=======
     # 6. Find all calls between all nodes
->>>>>>> 2f9c0cb7
     bad_calls = []
     edges = []
     for node_a in list(all_nodes):
@@ -414,11 +367,7 @@
                 continue
             edges.append(Edge(node_a, node_b))
 
-<<<<<<< HEAD
-    # 6. Loudly complain about duplicate edges that were skipped
-=======
     # 7. Loudly complain about duplicate edges that were skipped
->>>>>>> 2f9c0cb7
     bad_calls_strings = set()
     for bad_call in bad_calls:
         bad_calls_strings.add(bad_call.to_string())
@@ -430,11 +379,7 @@
     if no_trimming:
         return file_groups, all_nodes, edges
 
-<<<<<<< HEAD
-    # 7. Trim nodes that didn't connect to anything
-=======
     # 8. Trim nodes that didn't connect to anything
->>>>>>> 2f9c0cb7
     nodes_with_edges = set()
     for edge in edges:
         nodes_with_edges.add(edge.node0)
@@ -530,12 +475,8 @@
 
 def code2flow(raw_source_paths, output_file, language=None, hide_legend=True,
               exclude_namespaces=None, exclude_functions=None,
-<<<<<<< HEAD
-              no_grouping=False, no_trimming=False, lang_params=None, level=logging.INFO):
-=======
               no_grouping=False, no_trimming=False, skip_parse_errors=False,
               lang_params=None, level=logging.INFO):
->>>>>>> 2f9c0cb7
     """
     Top-level function. Generate a diagram based on source code.
     Can generate either a dotfile or an image.
@@ -548,10 +489,7 @@
     :param list exclude_functions: List of functions to exclude
     :param bool no_grouping: Don't group functions into namespaces in the final output
     :param bool no_trimming: Don't trim orphaned functions / namespaces
-<<<<<<< HEAD
-=======
     :param bool skip_parse_errors: If a language parser fails to parse a file, skip it
->>>>>>> 2f9c0cb7
     :param lang_params LanguageParams: Object to store lang-specific params
     :param int level: logging level
     :rtype: None
@@ -591,11 +529,7 @@
 
     file_groups, all_nodes, edges = map_it(sources, language, no_trimming,
                                            exclude_namespaces, exclude_functions,
-<<<<<<< HEAD
-                                           lang_params)
-=======
                                            skip_parse_errors, lang_params)
->>>>>>> 2f9c0cb7
 
     logging.info("Generating output file...")
 
