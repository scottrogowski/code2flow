--- conflicted
+++ resolved
@@ -5,11 +5,7 @@
 import time
 
 from .python import Python
-<<<<<<< HEAD
 from .javascript import Javascript
-=======
-# from .javascript import Javascript
->>>>>>> fc7d4487
 from .model import TRUNK_COLOR, LEAF_COLOR, EDGE_COLOR, Edge, Group, is_installed
 
 VERSION = '2.0.0'
@@ -37,11 +33,7 @@
 
 LANGUAGES = {
     'py': Python,
-<<<<<<< HEAD
     'js': Javascript,
-=======
-    # 'js': Javascript,
->>>>>>> fc7d4487
     # 'php': PHP,
     # 'rb': Ruby,
 }
@@ -232,13 +224,9 @@
         all_nodes += group.all_nodes()
     for node in all_nodes:
         node.resolve_variables(file_groups)
-<<<<<<< HEAD
-    logging.info("Found nodes %r" % [n.token_with_ownership() for n in all_nodes])
-=======
     logging.info("Found nodes %r" % sorted([n.token_with_ownership() for n in all_nodes]))
     logging.info("Found calls %r" % sorted(list(set(c.to_string() for c in flatten(n.calls for n in all_nodes)))))
     logging.info("Found variables %r" % sorted(list(set(v.token for v in flatten(n.variables for n in all_nodes)))))
->>>>>>> fc7d4487
 
     # 4. Find all calls between all nodes
     bad_calls = []
