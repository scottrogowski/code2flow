--- conflicted
+++ resolved
@@ -159,8 +159,6 @@
                                "rcc::func_1", "rcc::Beta.func_2",
                                "rcc::Beta.func_1"]
         },
-<<<<<<< HEAD
-=======
         {
             "test_name": "ambibuous resolution",
             "comment": "If we can't resolve, do not inlude node.",
@@ -205,9 +203,6 @@
                                "weird_calls::func_a",
                                "weird_calls::factory"]
         }
-
->>>>>>> fc7d4487
-
     ],
     "js": [
         {
