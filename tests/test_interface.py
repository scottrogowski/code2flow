--- conflicted
+++ resolved
@@ -7,13 +7,8 @@
 
 sys.path.append(os.getcwd().split('/tests')[0])
 
-<<<<<<< HEAD
 from code2flow.engine import code2flow
 from code2flow import model
-=======
-from lib.engine import code2flow
-from lib import model
->>>>>>> a7b775ad
 
 IMG_PATH = '/tmp/code2flow/output.png'
 if os.path.exists("/tmp/code2flow"):
